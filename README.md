# The Servo Parallel Browser Project

Servo is a prototype web browser engine written in the [Rust](https://github.com/mozilla/rust)
language. It is currently developed on OS X and Linux.

## Prerequisites

On OS X (homebrew):

    brew install https://raw.github.com/Homebrew/homebrew-versions/master/autoconf213.rb
<<<<<<< HEAD
    brew install automake libtool
=======
    brew install automake
    brew install pkg-config
>>>>>>> 4ab8ebf2

On OS X (MacPorts):

    sudo port install autoconf213
    
On Debian-based Linuxes:

    sudo apt-get install autoconf2.13 freeglut3-dev libtool

Servo builds its own copy of Rust, so there is no need to provide a Rust
compiler.

## Building

    git clone git://github.com/mozilla/servo.git
    cd servo
    mkdir -p build && cd build
    ../configure
    make && make check
    ./servo ../src/test/about-mozilla.html<|MERGE_RESOLUTION|>--- conflicted
+++ resolved
@@ -8,12 +8,8 @@
 On OS X (homebrew):
 
     brew install https://raw.github.com/Homebrew/homebrew-versions/master/autoconf213.rb
-<<<<<<< HEAD
     brew install automake libtool
-=======
-    brew install automake
     brew install pkg-config
->>>>>>> 4ab8ebf2
 
 On OS X (MacPorts):
 
